using System;
using System.Collections.Generic;

public class RbyData {

    public Charmap Charmap;
    public DataList<RbySpecies> Species = new DataList<RbySpecies>();
    public DataList<RbyMove> Moves = new DataList<RbyMove>();
    public DataList<RbyItem> Items = new DataList<RbyItem>();
    public DataList<RbyTileset> Tilesets = new DataList<RbyTileset>();
    public DataList<RbyTrainerClass> TrainerClasses = new DataList<RbyTrainerClass>();

    public RbyData() {
        Charmap = new Charmap("A B C D E F G H I J K L M N O P " +
                              "Q R S T U V W X Y Z ( ) : ; [ ] " +
                              "a b c d e f g h i j k l m n o p " +
                              "q r s t u v w x y z é 'd 'l 's 't 'v " +
                              "_ _ _ _ _ _ _ _ _ _ _ _ _ _ _ _ " +
                              "_ _ _ _ _ _ _ _ _ _ _ _ _ _ _ _ " +
                              "' PK MN - 'r 'm ? ! . _ _ _ _ _ _ M " +
                              "$ * . / , F 0 1 2 3 4 5 6 7 8 9 ");
        Charmap.Map[0x4A] = "PkMn";
        Charmap.Map[0x54] = "POKE";
        Charmap.Map[0x52] = "<PLAYER>";
        Charmap.Map[0x53] = "<RIVAL";

        Species.NameCallback = obj => obj.Name;
        Species.IndexCallback = obj => obj.Id;

        Moves.NameCallback = obj => obj.Name;
        Moves.IndexCallback = obj => obj.Id;

        Items.NameCallback = obj => obj.Name;
        Items.IndexCallback = obj => obj.Id;

        Tilesets.IndexCallback = obj => obj.Id;

        TrainerClasses.NameCallback = obj => obj.Name;
        TrainerClasses.IndexCallback = obj => obj.Id;
    }
}

public class Rby : GameBoy {

    private static Dictionary<int, RbyData> ParsedROMs = new Dictionary<int, RbyData>();
    public RbyData Data;
    public Charmap Charmap {
        get { return Data.Charmap; }
    }

    public DataList<RbySpecies> Species {
        get { return Data.Species; }
    }

    public DataList<RbyMove> Moves {
        get { return Data.Moves; }
    }

    public DataList<RbyItem> Items {
        get { return Data.Items; }
    }

    public DataList<RbyTileset> Tilesets {
        get { return Data.Tilesets; }
    }

    public DataList<RbyTrainerClass> TrainerClasses {
        get { return Data.TrainerClasses; }
    }

    public Rby(string rom, SpeedupFlags speedupFlags = SpeedupFlags.None) : base("roms/gbc_bios.bin", rom, speedupFlags) {
        if(ParsedROMs.ContainsKey(ROM.GlobalChecksum)) {
            Data = ParsedROMs[ROM.GlobalChecksum];
        } else {
            Data = new RbyData();
            LoadMoves();
            LoadSpecies();
            LoadItems();
            LoadTilesets();
            LoadTrainerClasses();
        }
    }

    private void LoadSpecies() {
        const int maxIndexNumber = 190;

        int numBaseStats = (SYM["BaseStatsEnd"] - SYM["BaseStats"]) / (SYM["MonBaseStatsEnd"] - SYM["MonBaseStats"]);
        byte[] pokedex = ROM.Subarray(SYM["PokedexOrder"], maxIndexNumber);
        ByteStream data = ROM.From("BaseStats");

        for(int i = 0; i < numBaseStats; i++) {
            byte indexNumber = (byte) Array.IndexOf(pokedex, data.Peek());
            Species.Add(new RbySpecies(this, ++indexNumber, data));
        }

        // Add Mew data
        Species.Add(new RbySpecies(this, 21, ROM.From(SYM["MewBaseStats"])));

        // Add MISSINGNO data
        for(int i = 1; i <= maxIndexNumber; i++) {
            if(pokedex[i - 1] == 0) {
                RbySpecies species = new RbySpecies(this, (byte) i);
                Species.Add(new RbySpecies(this, (byte) i));
            }
        }
    }

    private void LoadMoves() {
        int movesStart = SYM["Moves"];
        int numMoves = (SYM["BaseStats"] - movesStart) / (SYM["MoveEnd"] - movesStart);

        ByteStream nameStream = ROM.From("MoveNames");
        ByteStream dataStream = ROM.From(movesStart);

        for(int i = 0; i < numMoves; i++) {
            Moves.Add(new RbyMove(this, dataStream, nameStream));
        }
    }

    private void LoadItems() {
        ByteStream nameStream = ROM.From("ItemNames");

        for(int i = 0; i < 256; i++) {
            string name;
            if(i > 0x0 && i <= 0x61) {
                name = Charmap.Decode(nameStream.Until(Charmap.Terminator));
            } else if(i >= 0xC4 && i <= 0xC8) {
                name = String.Format("HM{0}", (i + 1 - 0xc4).ToString("D2"));
            } else if(i >= 0xC9 && i <= 0xFF) {
                name = String.Format("TM{0}", (i + 1 - 0xC9).ToString("D2"));
            } else {
                name = String.Format("hex{0:X2}", i);
            }

            Items.Add(new RbyItem(this, (byte) i, name));
        }
    }

    private void LoadTilesets() {
        Dictionary<byte, List<(byte, byte)>> tilePairCollisionsLand = new Dictionary<byte, List<(byte, byte)>>();
        ByteStream collisionData = ROM.From("TilePairCollisionsLand");

        byte tileset;
        while((tileset = collisionData.u8()) != 0xff) {
            if(!tilePairCollisionsLand.ContainsKey(tileset)) {
                tilePairCollisionsLand[tileset] = new List<(byte, byte)>();
            }
            tilePairCollisionsLand[tileset].Add((collisionData.u8(), collisionData.u8()));
        }

        ByteStream dataStream = ROM.From("Tilesets");
        int numTilesets = GetType() == typeof(Yellow) ? 25 : 24;
        for(byte index = 0; index < numTilesets; index++) {
            List<(byte, byte)> collisions = tilePairCollisionsLand.GetValueOrDefault(index, new List<(byte, byte)>());
            Tilesets.Add(new RbyTileset(this, index, collisions, dataStream));
        }
    }

<<<<<<< HEAD
    private void LoadTrainerClasses() {
        const int numTrainerClasses = 47;

        ByteStream nameStream = ROM.From("TrainerNames");
        ByteStream trainerClassStream = ROM.From("TrainerDataPointers");

        int[] trainerDataOffsets = new int[numTrainerClasses];

        for(int i = 0; i < numTrainerClasses; i++) {
            trainerDataOffsets[i] = 0x0E << 16 | trainerClassStream.u16le();
        }

        for(int trainerClass = 0; trainerClass < numTrainerClasses; trainerClass++) {
            int currentOffset = trainerDataOffsets[trainerClass];
            int nextTrainerOffset = trainerClass == numTrainerClasses - 1 ? SYM["TrainerAI"] : trainerDataOffsets[trainerClass + 1];
            int length = nextTrainerOffset - currentOffset;

            if (length == 0) {
                nameStream.Until(Charmap.Terminator);
                continue;
            }

            ByteStream dataStream = ROM.From(trainerDataOffsets[trainerClass]);
            TrainerClasses.Add(new RbyTrainerClass(this, (byte) (trainerClass + 201), length, dataStream, nameStream));
        }
=======
    public override Font ReadFont() {
        const int numCols = 16;
        byte[] gfx = ROM.Subarray("FontGraphics", SYM["FontGraphicsEnd"] - SYM["FontGraphics"]);
        Bitmap bitmap = new Bitmap(numCols * 8, gfx.Length / numCols);
        for(int i = 0; i < gfx.Length; i++) {
            int xTile = (i / 8 * 8) % bitmap.Width;
            int yTile = i / bitmap.Width * 8;
            for(int j = 0; j < 8; j++) {
                byte col = (byte) ((gfx[i] >> (7 - j) & 0x1) * 0xff);
                bitmap.SetPixel(xTile + j, yTile + i % 8, col, col, col, col);
            }
        }

        return new Font {
            Bitmap = bitmap,
            CharacterSize = 8,
            NumCharsPerRow = numCols,
            Charmap = Data.Charmap,
            CharmapOffset = 0x80,
        };
>>>>>>> e003b94c
    }
}<|MERGE_RESOLUTION|>--- conflicted
+++ resolved
@@ -156,7 +156,7 @@
         }
     }
 
-<<<<<<< HEAD
+
     private void LoadTrainerClasses() {
         const int numTrainerClasses = 47;
 
@@ -182,7 +182,7 @@
             ByteStream dataStream = ROM.From(trainerDataOffsets[trainerClass]);
             TrainerClasses.Add(new RbyTrainerClass(this, (byte) (trainerClass + 201), length, dataStream, nameStream));
         }
-=======
+
     public override Font ReadFont() {
         const int numCols = 16;
         byte[] gfx = ROM.Subarray("FontGraphics", SYM["FontGraphicsEnd"] - SYM["FontGraphics"]);
@@ -203,6 +203,5 @@
             Charmap = Data.Charmap,
             CharmapOffset = 0x80,
         };
->>>>>>> e003b94c
     }
 }